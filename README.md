--- conflicted
+++ resolved
@@ -2,7 +2,6 @@
 
 This repository contains a Mastra project scaffolded in an offline environment. It includes example agents and configuration files to get started quickly once dependencies are available.
 
-<<<<<<< HEAD
 ## Code Review MCP Agent
 
 The project ships with a dedicated code review MCP agent that layers project-specific guidance on top of a comprehensive default review prompt.
@@ -19,9 +18,7 @@
 4. Provide the diff context between the working branch and `origin/master`; the agent returns a structured Chinese review report that honors repository instructions and any `CODE_STANDARD.md` files in scope.
 
 Refer to `prompts/codeReviewDefault.md` to customize the default instructions or to craft additional prompt variants.
-=======
 In addition to the base scaffold, the project bundles a **Grafana MCP integration** that can automatically traverse an internal Google SSO flow (Google IAP) before issuing Grafana API calls. The agent is designed for environments where Grafana sits behind an internal Identity-Aware Proxy and requires Google sign-in before data can be fetched.
->>>>>>> 32698583
 
 ## Getting Started
 
