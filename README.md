--- conflicted
+++ resolved
@@ -30,9 +30,11 @@
   - `promptLibraryAgent.ts` for serving Markdown prompt files from the `prompts/` directory.
   - `codeGuidelinesMcp.ts` for stack-aware `.rules` injection.
 - `src/index.ts` – Entry point that registers the agents with Mastra.
-<<<<<<< HEAD
-- `prompts/` – Markdown prompt definitions consumed by the prompt library agent.
+
+- `prompts` – Markdown prompt definitions consumed by the prompt library agent.
 - `docs/` – Extended documentation for Mastra agents and supporting tools.
+- `src/integrations/grafanaMcp.ts` – Low-level Grafana client that handles Google IAP authentication, redirect following, cookie persistence, and REST helpers.
+- `src/agents/grafanaMcpAgent.ts` – Mastra agent exposing the Grafana MCP client as structured tools for dashboard and datasource inspection workflows.
 
 > **Note:** Initializing the project via `npx mastra@latest init` requires internet access to download the CLI. The command could not be executed in this environment, so the scaffold mirrors the default structure manually.
 
@@ -51,10 +53,6 @@
 ## Documentation
 
 - [`docs/code-guidelines-mcp.md`](./docs/code-guidelines-mcp.md) – Comprehensive usage instructions for the Code Guidelines MCP, including overwrite handling, fallback behavior, and custom content support.
-=======
-- `prompts` – Markdown prompt definitions consumed by the prompt library agent.
-- `src/integrations/grafanaMcp.ts` – Low-level Grafana client that handles Google IAP authentication, redirect following, cookie persistence, and REST helpers.
-- `src/agents/grafanaMcpAgent.ts` – Mastra agent exposing the Grafana MCP client as structured tools for dashboard and datasource inspection workflows.
 
 ## Grafana MCP 自动登录实现原理
 
@@ -140,5 +138,4 @@
    Starting this configuration runs `npm run dev` under the VS Code debugger so you can set breakpoints in `src/` files.
 5. **Attach to a built bundle** – when debugging the compiled output, first run `node --inspect dist/index.js` in a terminal, then use the VS Code **Node.js: Attach** template to connect to the inspector port (default `9229`).
 
-> Looking for the Chinese documentation? See [`README_CN.md`](README_CN.md).
->>>>>>> 7f038994
+> Looking for the Chinese documentation? See [`README_CN.md`](README_CN.md).